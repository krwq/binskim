--- conflicted
+++ resolved
@@ -12,21 +12,8 @@
 if exist bld ( rd /s /q bld || exit /b 1 )
 
 @REM Rewrite VersionConstants.cs
-<<<<<<< HEAD
 echo Rewriting VersionConstants.cs...
-echo // Copyright (c) Microsoft. All rights reserved. Licensed under the MIT       >  %VERSION_CONSTANTS% 
-echo // license. See LICENSE file in the project root for full license information.>> %VERSION_CONSTANTS%
-echo namespace Microsoft.CodeAnalysis.IL                                           >> %VERSION_CONSTANTS%
-echo {                                                                             >> %VERSION_CONSTANTS%
-echo     public static class VersionConstants                                      >> %VERSION_CONSTANTS%
-echo     {                                                                         >> %VERSION_CONSTANTS%
-echo         public const string Prerelease = "%PRERELEASE%";                      >> %VERSION_CONSTANTS%
-echo         public const string AssemblyVersion = "%MAJOR%.%MINOR%.%PATCH%";      >> %VERSION_CONSTANTS%
-echo         public const string FileVersion = AssemblyVersion + ".0";             >> %VERSION_CONSTANTS%
-echo         public const string Version = AssemblyVersion + Prerelease;           >> %VERSION_CONSTANTS%
-echo     }                                                                         >> %VERSION_CONSTANTS%
-=======
-echo // Copyright (c) Microsoft. All rights reserved. Licensed under the MIT         > %VERSION_CONSTANTS%
+echo // Copyright (c) Microsoft. All rights reserved. Licensed under the MIT        > %VERSION_CONSTANTS%
 echo // license. See LICENSE file in the project root for full license information. >> %VERSION_CONSTANTS%
 echo namespace Microsoft.CodeAnalysis.IL                                            >> %VERSION_CONSTANTS%
 echo {                                                                              >> %VERSION_CONSTANTS%
@@ -37,7 +24,6 @@
 echo         public const string FileVersion = "%MAJOR%.%MINOR%.%PATCH%" + ".0";    >> %VERSION_CONSTANTS%
 echo         public const string Version = AssemblyVersion + Prerelease;            >> %VERSION_CONSTANTS%
 echo     }                                                                          >> %VERSION_CONSTANTS%
->>>>>>> 3249e926
 echo  }                                                                            >> %VERSION_CONSTANTS%
 
 call Restore.cmd || exit /b 1
