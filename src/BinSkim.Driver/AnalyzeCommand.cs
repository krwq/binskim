﻿// Copyright (c) Microsoft. All rights reserved.
// Licensed under the MIT license. See LICENSE file in the project root for full license information.

using System;
using System.Collections.Generic;
using System.Reflection;

using Microsoft.CodeAnalysis.BinaryParsers.ProgramDatabase;
using Microsoft.CodeAnalysis.IL.Rules;
using Microsoft.CodeAnalysis.IL.Sdk;
using Microsoft.CodeAnalysis.Sarif.Driver.Sdk;
using Microsoft.CodeAnalysis.Sarif.Sdk;
using Microsoft.CodeAnalysis.Sarif;
using System.Diagnostics;
using Microsoft.CodeAnalysis.Diagnostics;

namespace Microsoft.CodeAnalysis.IL
{
    internal class AnalyzeCommand : AnalyzeCommandBase<BinaryAnalyzerContext, AnalyzeOptions>
    {
        public static HashSet<string> ValidAnalysisFileExtensions = new HashSet<string>(
            new string[] { ".dll", ".exe", ".sys" }
            );

        public override IEnumerable<Assembly> DefaultPlugInAssemblies
        {
            get
            {
                return new Assembly[] { typeof(MarkImageAsNXCompatible).Assembly };
            }
            set {  throw new InvalidOperationException(); }
        }

        public override string Prerelease {  get { return VersionConstants.Prerelease; } }


        private RoslynAnalysisContext _globalRoslynAnalysisContext;
        private IEnumerable<string> _plugInFilePaths;


        public override void ConfigureFromOptions(BinaryAnalyzerContext context, AnalyzeOptions analyzeOptions)
        {
            base.ConfigureFromOptions(context, analyzeOptions);

            if (!string.IsNullOrEmpty(analyzeOptions.SymbolsPath))
            {
                Pdb.SymbolPath = analyzeOptions.SymbolsPath;
            }
            _plugInFilePaths = analyzeOptions.PlugInFilePaths;
        }

        protected override void AnalyzeTarget(IEnumerable<ISkimmer<BinaryAnalyzerContext>> skimmers, BinaryAnalyzerContext context, HashSet<string> disabledSkimmers)
        {
            base.AnalyzeTarget(skimmers, context, disabledSkimmers);

            if (context.PE.IsManaged && !context.PE.IsManagedResourceOnly)
            {
                AnalyzeManagedAssembly(context.TargetUri.LocalPath, _plugInFilePaths, context);
            }
        }

        private void AnalyzeManagedAssembly(string assemblyFilePath, IEnumerable<string> roslynAnalyzerFilePaths, BinaryAnalyzerContext context)
        {
            if (roslynAnalyzerFilePaths == null)
            {
                return;
            }

            if (_globalRoslynAnalysisContext == null)
            {
                _globalRoslynAnalysisContext = new RoslynAnalysisContext();

                // We could use the ILDiagnosticsAnalyzer factory method that initializes
                // an object instance from an enumerable collection of analyzer paths. We
                // initialize a context object from each path one-by-one instead, in order
                // to make an attempt to load each specified analyzer. We will therefore
                // collect information on each analyzer that fails to load. We will also 
                // proceed with performing as much analysis as possible. Ultimately, a 
                // single analyzer load failure will return in BinSkim returning a non-zero
                // failure code from the run.
                foreach (string analyzerFilePath in roslynAnalyzerFilePaths)
                {
                    InvokeCatchingRelevantIOExceptions
                    (
                        action: () => { ILDiagnosticsAnalyzer.LoadAnalyzer(analyzerFilePath, _globalRoslynAnalysisContext); },
                        exceptionHandler: (ex) =>
                        {
                            Errors.LogExceptionLoadingPlugIn(analyzerFilePath, context, ex);
                        }
                    );
                }
            }

            Debug.Assert(context.MimeType == Sarif.Writers.MimeType.Binary);

            ILDiagnosticsAnalyzer roslynAnalyzer = ILDiagnosticsAnalyzer.Create(_globalRoslynAnalysisContext);
            roslynAnalyzer.Analyze(assemblyFilePath, diagnostic =>
            {
                // 0. Populate various members
                var result = new Result();
                result.Kind = diagnostic.Severity.ConvertToMessageKind();
                result.FullMessage = diagnostic.GetMessage();

                // For Roslyn diagnostics, suppression information is always available (i.e., it 
                // is not contingent on compilation with specific #define such as CODE_ANLAYSIS).
                // As a result, we always populate IsSuppressedInSource with this information.
                result.IsSuppressedInSource = diagnostic.IsSuppressed;

                result.Properties = new Dictionary<string, string>();
                result.Properties["Severity"] = diagnostic.Severity.ToString();
                result.Properties["IsWarningAsError"] = diagnostic.IsWarningAsError.ToString();
                result.Properties["WarningLevel"] = diagnostic.WarningLevel.ToString();

                foreach (string key in diagnostic.Properties.Keys)
                {
                    result.Properties[key] = diagnostic.Properties[key];
                }

                result.Locations = new HashSet<Sarif.Location>();

                // 1. Record the assembly under analysis
                PhysicalLocation analysisTarget = new PhysicalLocation()
                {
                    Uri = new Uri(assemblyFilePath)
                };

                // 2. Record the actual location associated with the result
                var region = diagnostic.Location.ConvertToRegion();
                string filePath;
                PhysicalLocation resultFile = null;

                if (diagnostic.Location != Location.None)
                {
                    filePath = diagnostic.Location.GetLineSpan().Path;
<<<<<<< HEAD
                    if (!string.IsNullOrEmpty(filePath))
                    {
                        result.Locations[0].ResultFile =
                            new PhysicalLocation
                            {
                                Uri = new Uri(filePath),
                                Region = region
                            };
                    }
=======

                    resultFile = new PhysicalLocation
                    {
                        Uri = new Uri(filePath),
                        Region = region
                    };
>>>>>>> 28d6dd48
                }

                result.Locations.Add(new Sarif.Location()
                {
                    AnalysisTarget = analysisTarget,
                    ResultFile = resultFile,
                });
                

                // 3. If present, emit additional locations associated with diagnostic.
                //    According to docs, these locations typically reference related
                //    locations (i.e., they are not locations that specify other 
                //    occurrences of a problem).

                if (diagnostic.AdditionalLocations != null && diagnostic.AdditionalLocations.Count > 0)
                {
                    result.RelatedLocations = new HashSet<AnnotatedCodeLocation>();

                    foreach(Location location in diagnostic.AdditionalLocations)
                    {
                        filePath = location.GetLineSpan().Path;
                        if (string.IsNullOrEmpty(filePath))
                        {
                            continue;
                        }

                        region = location.ConvertToRegion();

                        result.RelatedLocations.Add(new AnnotatedCodeLocation
                        {
                            Message = "Additional location",
                            PhysicalLocation = new PhysicalLocation
                                {
                                    Uri = new Uri(filePath),
                                    Region = region
                                }
                        });
                    }
                }
                context.Logger.Log(diagnostic.ConvertToRuleDescriptor(), result);
            });
        }    
    }
}<|MERGE_RESOLUTION|>--- conflicted
+++ resolved
@@ -132,24 +132,14 @@
                 if (diagnostic.Location != Location.None)
                 {
                     filePath = diagnostic.Location.GetLineSpan().Path;
-<<<<<<< HEAD
                     if (!string.IsNullOrEmpty(filePath))
                     {
-                        result.Locations[0].ResultFile =
-                            new PhysicalLocation
-                            {
-                                Uri = new Uri(filePath),
-                                Region = region
-                            };
+                        resultFile = new PhysicalLocation
+                        {
+                            Uri = new Uri(filePath),
+                            Region = region
+                        };
                     }
-=======
-
-                    resultFile = new PhysicalLocation
-                    {
-                        Uri = new Uri(filePath),
-                        Region = region
-                    };
->>>>>>> 28d6dd48
                 }
 
                 result.Locations.Add(new Sarif.Location()
